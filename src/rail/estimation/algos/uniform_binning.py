"""
A classifier that uses pz point estimate to assign
tomographic bins with uniform binning.
"""

import numpy as np
import qp
from ceci.config import StageParameter as Param

from rail.core.data import Hdf5Handle
from rail.core.common_params import SharedParams
from rail.estimation.classifier import PZClassifier


class UniformBinningClassifier(PZClassifier):
    """Classifier that simply assigns tomographic bins based on a point estimate
    according to SRD.
    """

    name = "UniformBinningClassifier"
    entrypoint_function = "classify"  # the user-facing science function for this class
    interactive_function = "uniform_binning_classifier"
    config_options = PZClassifier.config_options.copy()
    config_options.update(
        object_id_col=SharedParams.copy_param("object_id_col"),
        point_estimate_key=Param(str, "zmode", msg="Which point estimate to use"),
        zbin_edges=Param(
            list,
            [],
            msg="The tomographic redshift bin edges."
            "If this is given (contains two or more entries), all settings below will be ignored.",
        ),
        zmin=SharedParams.copy_param("zmin"),  # minimum redshift of the sample
        zmax=SharedParams.copy_param("zmax"),  # Maximum redshift of the sample
        n_tom_bins=Param(int, 5, msg="Number of tomographic bins"),
        no_assign=Param(int, -99, msg="Value for no assignment flag"),
    )

    # update the default object id column name in the input data to be empty, which uses the row index as the ID
    config_options["object_id_col"].set_default("")

    outputs = [("output", Hdf5Handle)]

    def _process_chunk(
        self, start: int, end: int, data: qp.Ensemble, first: bool
    ) -> None:
        """Process a chunk of data for uniform binning classification.

        Parameters
        ----------
        start
            The starting index of the chunk

        end
            The ending index of the chunk

        data
            The data chunk to be processed

        first
            True if this is the first chunk, False otherwise.
        """
        try:
            zb = data.ancil[self.config.point_estimate_key]
        except KeyError as missing_key:
            raise KeyError(
                f"{self.config.point_estimate_key} is not contained "
                "in the data ancil, you will need to compute it explicitly."
            ) from missing_key

        try:
            _npdf = data.npdf
        except KeyError as missing_key:
            raise KeyError(
                f"npdf is not a supported attribute of {type(data)}. "
                "Are you sure you don't mean to be using a qp ensemble?"
            ) from missing_key

        # binning options
        if len(self.config.zbin_edges) >= 2:
            # this overwrites all other key words
            # linear binning defined by zmin, zmax, and n_tom_bins
            bin_index = np.digitize(zb, self.config.zbin_edges)
            # assign -99 to objects not in any bin:
            bin_index[bin_index == 0] = self.config.no_assign
            bin_index[bin_index == len(self.config.zbin_edges)] = self.config.no_assign
        else:
            # linear binning defined by zmin, zmax, and n_tom_bins
            bin_index = np.digitize(
                zb,
                np.linspace(
                    self.config.zmin, self.config.zmax, self.config.n_tom_bins + 1
                ),
            )
            # assign -99 to objects not in any bin:
            bin_index[bin_index == 0] = self.config.no_assign
            bin_index[bin_index == (self.config.n_tom_bins + 1)] = self.config.no_assign

        if self.config.object_id_col != "":
            # below is commented out and replaced by a redundant line
            # because the data doesn't have ID yet
            # obj_id = data[self.config.object_id_col]
            obj_id = np.arange(data.npdf)
        elif self.config.object_id_col == "":
            # ID set to row index
            obj_id = np.arange(data.npdf)
            self.config.object_id_col = "row_index"

<<<<<<< HEAD
        class_id = {
            self.config.id_name: obj_id,  # pylint: disable=possibly-used-before-assignment
            "class_id": bin_index,
        }
=======
        class_id = {self.config.object_id_col: obj_id, "class_id": bin_index}
>>>>>>> f674d5af
        self._do_chunk_output(class_id, start, end, first)<|MERGE_RESOLUTION|>--- conflicted
+++ resolved
@@ -106,12 +106,8 @@
             obj_id = np.arange(data.npdf)
             self.config.object_id_col = "row_index"
 
-<<<<<<< HEAD
         class_id = {
-            self.config.id_name: obj_id,  # pylint: disable=possibly-used-before-assignment
+            self.config.object_id_col: obj_id,  # pylint: disable=possibly-used-before-assignment
             "class_id": bin_index,
         }
-=======
-        class_id = {self.config.object_id_col: obj_id, "class_id": bin_index}
->>>>>>> f674d5af
         self._do_chunk_output(class_id, start, end, first)